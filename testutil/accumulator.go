package testutil

import (
	"fmt"
	"reflect"
	"time"
)

// Point defines a single point measurement
type Point struct {
	Measurement string
	Tags        map[string]string
	Values      map[string]interface{}
	Time        time.Time
}

// Accumulator defines a mocked out accumulator
type Accumulator struct {
	Points []*Point
}

// Add adds a measurement point to the accumulator
func (a *Accumulator) Add(measurement string, value interface{}, tags map[string]string) {
	if tags == nil {
		tags = map[string]string{}
	}
	a.Points = append(
		a.Points,
		&Point{
			Measurement: measurement,
			Values:      map[string]interface{}{"value": value},
			Tags:        tags,
		},
	)
}

// AddValuesWithTime adds a measurement point with a specified timestamp.
func (a *Accumulator) AddValuesWithTime(
	measurement string,
	values map[string]interface{},
	tags map[string]string,
	timestamp time.Time,
) {
	a.Points = append(
		a.Points,
		&Point{
			Measurement: measurement,
			Values:      values,
			Tags:        tags,
			Time:        timestamp,
		},
	)
}

// Get gets the specified measurement point from the accumulator
func (a *Accumulator) Get(measurement string) (*Point, bool) {
	for _, p := range a.Points {
		if p.Measurement == measurement {
			return p, true
		}
	}

	return nil, false
}

// CheckValue checks that the accumulators point for the given measurement
// is the same as the given value.
func (a *Accumulator) CheckValue(measurement string, val interface{}) bool {
	for _, p := range a.Points {
		if p.Measurement == measurement {
			return p.Values["value"] == val
		}
	}

	return false
}

// CheckTaggedValue calls ValidateTaggedValue
func (a *Accumulator) CheckTaggedValue(
	measurement string,
	val interface{},
	tags map[string]string,
) bool {
	return a.ValidateTaggedValue(measurement, val, tags) == nil
}

// ValidateTaggedValue validates that the given measurement and value exist
// in the accumulator and with the given tags.
func (a *Accumulator) ValidateTaggedValue(
	measurement string,
	val interface{},
	tags map[string]string,
) error {
	if tags == nil {
		tags = map[string]string{}
	}
	for _, p := range a.Points {
		if !reflect.DeepEqual(tags, p.Tags) {
			continue
		}

		if p.Measurement == measurement {
			if p.Values["value"] != val {
				return fmt.Errorf("%v (%T) != %v (%T)",
					p.Values["value"], p.Values["value"], val, val)
			}
			return nil
		}
	}

	return fmt.Errorf("unknown measurement %s with tags %v", measurement, tags)
}

// ValidateValue calls ValidateTaggedValue
func (a *Accumulator) ValidateValue(measurement string, val interface{}) error {
	return a.ValidateTaggedValue(measurement, val, nil)
}

// HasIntValue returns true if the measurement has an Int value
func (a *Accumulator) HasIntValue(measurement string) bool {
	for _, p := range a.Points {
		if p.Measurement == measurement {
			_, ok := p.Values["value"].(int64)
			return ok
		}
	}

	return false
}

<<<<<<< HEAD
func (a *Accumulator) HasUIntValue(measurement string) bool {
	for _, p := range a.Points {
		if p.Measurement == measurement {
			_, ok := p.Values["value"].(uint64)
			return ok
		}
	}

	return false
}

=======
// HasFloatValue returns true if the given measurement has a float value
>>>>>>> c5deb9d5
func (a *Accumulator) HasFloatValue(measurement string) bool {
	for _, p := range a.Points {
		if p.Measurement == measurement {
			_, ok := p.Values["value"].(float64)
			return ok
		}
	}

	return false
}<|MERGE_RESOLUTION|>--- conflicted
+++ resolved
@@ -128,21 +128,7 @@
 	return false
 }
 
-<<<<<<< HEAD
-func (a *Accumulator) HasUIntValue(measurement string) bool {
-	for _, p := range a.Points {
-		if p.Measurement == measurement {
-			_, ok := p.Values["value"].(uint64)
-			return ok
-		}
-	}
-
-	return false
-}
-
-=======
 // HasFloatValue returns true if the given measurement has a float value
->>>>>>> c5deb9d5
 func (a *Accumulator) HasFloatValue(measurement string) bool {
 	for _, p := range a.Points {
 		if p.Measurement == measurement {
